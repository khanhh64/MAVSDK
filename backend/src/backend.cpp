--- conflicted
+++ resolved
@@ -45,13 +45,9 @@
         MissionServiceImpl missionService(mission);
         builder.RegisterService(&missionService);
 
-<<<<<<< HEAD
         Telemetry telemetry(_dc.system());
         TelemetryServiceImpl telemetryService(telemetry);
-=======
-        Telemetry telemetry(_dc.device());
-        TelemetryServiceImpl<> telemetryService(telemetry);
->>>>>>> b3d0a672
+
         builder.RegisterService(&telemetryService);
 
         _server = builder.BuildAndStart();
