#include "system.h"
#include "global_include.h"
#include "dronecore_impl.h"
#include "mavlink_include.h"
#include "mavlink_system.h"
#include "plugin_impl_base.h"
#include <functional>
#include <algorithm>
#include "px4_custom_mode.h"

// Set to 1 to log incoming/outgoing mavlink messages.
#define MESSAGE_DEBUGGING 0

namespace dronecore {

using namespace std::placeholders; // for `_1`

MAVLinkSystem::MAVLinkSystem(DroneCoreImpl &parent,
                             uint8_t system_id, uint8_t comp_id) :
    _system_id(system_id),
    _parent(parent),
    _params(*this),
    _commands(*this),
    _timeout_handler(_time),
    _call_every_handler(_time)
{
    _system_thread = new std::thread(system_thread, this);

    register_mavlink_message_handler(
        MAVLINK_MSG_ID_HEARTBEAT,
        std::bind(&MAVLinkSystem::process_heartbeat, this, _1), this);

    // We're registering for Autopilot version because it is a good time do so,
    // regardless whether we deal with Autopilot.
    register_mavlink_message_handler(
        MAVLINK_MSG_ID_AUTOPILOT_VERSION,
        std::bind(&MAVLinkSystem::process_autopilot_version, this, _1), this);

    register_mavlink_message_handler(
        MAVLINK_MSG_ID_STATUSTEXT,
        std::bind(&MAVLinkSystem::process_statustext, this, _1), this);

    add_new_component(comp_id);
}

MAVLinkSystem::~MAVLinkSystem()
{
    _should_exit = true;
    unregister_all_mavlink_message_handlers(this);

    unregister_timeout_handler(_autopilot_version_timed_out_cookie);
    unregister_timeout_handler(_heartbeat_timeout_cookie);

    if (_system_thread != nullptr) {
        _system_thread->join();
        delete _system_thread;
        _system_thread = nullptr;
    }
}

bool MAVLinkSystem::is_connected() const
{
    return _connected;
}

void MAVLinkSystem::register_mavlink_message_handler(uint16_t msg_id,
                                                     mavlink_message_handler_t callback,
                                                     const void *cookie)
{
    std::lock_guard<std::mutex> lock(_mavlink_handler_table_mutex);

    MAVLinkHandlerTableEntry entry = {msg_id, callback, cookie};
    _mavlink_handler_table.push_back(entry);
}

void MAVLinkSystem::unregister_all_mavlink_message_handlers(const void *cookie)
{
    std::lock_guard<std::mutex> lock(_mavlink_handler_table_mutex);

    for (auto it = _mavlink_handler_table.begin();
         it != _mavlink_handler_table.end();
         /* no ++it */) {

        if (it->cookie == cookie) {
            it = _mavlink_handler_table.erase(it);
        } else {
            ++it;
        }
    }
    _mavlink_handler_table.clear();
}

void MAVLinkSystem::register_timeout_handler(std::function<void()> callback,
                                             double duration_s,
                                             void **cookie)
{
    _timeout_handler.add(callback, duration_s, cookie);
}

void MAVLinkSystem::refresh_timeout_handler(const void *cookie)
{
    _timeout_handler.refresh(cookie);
}

void MAVLinkSystem::unregister_timeout_handler(const void *cookie)
{
    _timeout_handler.remove(cookie);
}

void MAVLinkSystem::process_mavlink_message(const mavlink_message_t &message)
{
    if (_communication_locked) {
        return;
    }

    std::lock_guard<std::mutex> lock(_mavlink_handler_table_mutex);

#if MESSAGE_DEBUGGING==1
    bool forwarded = false;
#endif
    for (auto it = _mavlink_handler_table.begin(); it != _mavlink_handler_table.end(); ++it) {
        if (it->msg_id == message.msgid) {
#if MESSAGE_DEBUGGING==1
            LogDebug() << "Forwarding msg " << int(message.msgid) << " to " << size_t(it->cookie);
            forwarded = true;
#endif
            it->callback(message);
        }
    }
#if MESSAGE_DEBUGGING==1
    if (!forwarded) {
        LogDebug() << "Ignoring msg " << int(message.msgid);
    }
#endif
}

void MAVLinkSystem::add_call_every(std::function<void()> callback, float interval_s, void **cookie)
{
    _call_every_handler.add(callback, interval_s, cookie);
}

void MAVLinkSystem::change_call_every(float interval_s, const void *cookie)
{
    _call_every_handler.change(interval_s, cookie);
}

void MAVLinkSystem::reset_call_every(const void *cookie)
{
    _call_every_handler.reset(cookie);
}

void MAVLinkSystem::remove_call_every(const void *cookie)
{
    _call_every_handler.remove(cookie);
}

void MAVLinkSystem::process_heartbeat(const mavlink_message_t &message)
{
    mavlink_heartbeat_t heartbeat;
    mavlink_msg_heartbeat_decode(&message, &heartbeat);

    if (message.compid == MAVLinkCommands::DEFAULT_COMPONENT_ID_AUTOPILOT) {
        _armed = ((heartbeat.base_mode & MAV_MODE_FLAG_SAFETY_ARMED) ? true : false);
        _hitl_enabled = ((heartbeat.base_mode & MAV_MODE_FLAG_HIL_ENABLED) ? true : false);
    }

    // We do not call on_discovery here but wait with the notification until we know the UUID.

    /* If the component is an autopilot and
     * we don't know its UUID, then try to find out. */
    if (is_autopilot(message.compid) && !have_uuid()) {
        request_autopilot_version();

    } else if (!is_autopilot(message.compid)
               && !have_uuid() && ++_non_autopilot_heartbeats >= 2) {
        // We've received consecutive heartbeats (atleast twice) from a
        // non-autopilot system! Lets not delay for filling UUID anymore.
        _uuid = message.sysid;
        _uuid_initialized = true;
    }

    set_connected();
}

void MAVLinkSystem::process_autopilot_version(const mavlink_message_t &message)
{
    // Ignore if they don't come from the autopilot component
    if (message.compid != MAVLinkCommands::DEFAULT_COMPONENT_ID_AUTOPILOT) {
        return;
    }

    mavlink_autopilot_version_t autopilot_version;
    mavlink_msg_autopilot_version_decode(&message, &autopilot_version);

    _supports_mission_int =
        ((autopilot_version.capabilities & MAV_PROTOCOL_CAPABILITY_MISSION_INT) ? true : false);

    if (_uuid == 0 && autopilot_version.uid != 0) {

        // This is the best case. The system has a UUID and we were able to get it.
        _uuid = autopilot_version.uid;

    } else if (_uuid == 0 && autopilot_version.uid == 0) {

        // This is not ideal because the system has no valid UUID.
        // In this case we use the mavlink system ID as the UUID.
        _uuid = _system_id;

    } else if (_uuid != autopilot_version.uid) {
        // TODO: this is bad, we should raise a flag to invalidate system.
        LogErr() << "Error: UUID changed";
    }


    _uuid_initialized = true;
    set_connected();

    _autopilot_version_pending = false;
    unregister_timeout_handler(_autopilot_version_timed_out_cookie);
}

void MAVLinkSystem::process_statustext(const mavlink_message_t &message)
{
    mavlink_statustext_t statustext;
    mavlink_msg_statustext_decode(&message, &statustext);

    std::string debug_str = "MAVLink: ";

    switch (statustext.severity) {
        case MAV_SEVERITY_EMERGENCY:
            debug_str += "emergency";
            break;
        case MAV_SEVERITY_ALERT:
            debug_str += "alert";
            break;
        case MAV_SEVERITY_CRITICAL:
            debug_str += "critical";
            break;
        case MAV_SEVERITY_ERROR:
            debug_str += "error";
            break;
        case MAV_SEVERITY_WARNING:
            debug_str += "warning";
            break;
        case MAV_SEVERITY_NOTICE:
            debug_str += "notice";
            break;
        case MAV_SEVERITY_INFO:
            debug_str += "info";
            break;
        case MAV_SEVERITY_DEBUG:
            debug_str += "debug";
            break;
        default:
            break;
    }

    // statustext.text is not null terminated, therefore we copy it first to
    // an array big enough that is zeroed.
    char text_with_null[sizeof(statustext.text) + 1] {};
    memcpy(text_with_null, statustext.text, sizeof(statustext.text));

    LogDebug() << debug_str << ": " << text_with_null;
}

void MAVLinkSystem::heartbeats_timed_out()
{
    LogInfo() << "heartbeats timed out";
    set_disconnected();
}

void MAVLinkSystem::system_thread(MAVLinkSystem *self)
{
    dl_time_t last_time {};

    while (!self->_should_exit) {

        if (self->_time.elapsed_since_s(last_time) >= MAVLinkSystem::_HEARTBEAT_SEND_INTERVAL_S) {
            send_heartbeat(*self);
            last_time = self->_time.steady_time();
        }

        self->_call_every_handler.run_once();
        self->_timeout_handler.run_once();
        self->_params.do_work();
        self->_commands.do_work();

        if (self->_connected) {
            // Work fairly fast if we're connected.
            std::this_thread::sleep_for(std::chrono::milliseconds(10));
        } else {
            // Be less aggressive when unconnected.
            std::this_thread::sleep_for(std::chrono::milliseconds(100));
        }
    }
}

std::string MAVLinkSystem::component_name(uint8_t component_id)
{
    switch (component_id) {
        case MAV_COMP_ID_AUTOPILOT1:
            return "Autopilot";
        case MAV_COMP_ID_CAMERA:
            return "Camera 1";
        case MAV_COMP_ID_CAMERA2:
            return "Camera 2";
        case MAV_COMP_ID_CAMERA3:
            return "Camera 3";
        case MAV_COMP_ID_CAMERA4:
            return "Camera 4";
        case MAV_COMP_ID_CAMERA5:
            return "Camera 5";
        case MAV_COMP_ID_CAMERA6:
            return "Camera 6";
        case MAV_COMP_ID_GIMBAL:
            return "Gimbal";
        default:
            return "Unsupported component";
    }
}

void MAVLinkSystem::add_new_component(uint8_t component_id)
{
    auto res_pair = _components.insert(component_id);
    if (res_pair.second) {
        LogDebug() << "Component " << component_name(component_id) << " added.";
    }
}

size_t MAVLinkSystem::total_components() const
{
    return _components.size();
}

bool MAVLinkSystem::is_standalone() const
{
    return !has_autopilot();
}

bool MAVLinkSystem::has_autopilot() const
{
    return get_autopilot_id() != uint8_t(0);
}

bool MAVLinkSystem::is_autopilot(uint8_t comp_id)
{
    return comp_id == MAV_COMP_ID_AUTOPILOT1;
}

bool MAVLinkSystem::is_camera(uint8_t comp_id)
{
    return (comp_id >= MAV_COMP_ID_CAMERA)
           && (comp_id <= MAV_COMP_ID_CAMERA6);
}

bool MAVLinkSystem::has_camera(int camera_id) const
{
    int camera_comp_id = (camera_id == -1) ?
                         camera_id : (MAV_COMP_ID_CAMERA + camera_id);

    if (camera_comp_id == -1) { // Check whether the system has any camera.
        for (auto compid : _components) {
            if (is_camera(compid)) {
                return true;
            }
        }
    } else { // Look for the camera whose id is `camera_id`.
        for (auto compid : _components) {
            if (compid == camera_comp_id) {
                return true;
            }
        }
    }
    return false;
}

bool MAVLinkSystem::has_gimbal() const
{
    return get_gimbal_id() == MAV_COMP_ID_GIMBAL;
}

void MAVLinkSystem::send_heartbeat(MAVLinkSystem &self)
{
    mavlink_message_t message;
    // GCSClient is not autopilot!; hence MAV_AUTOPILOT_INVALID.
    mavlink_msg_heartbeat_pack(GCSClient::system_id,
                               GCSClient::component_id,
                               &message,
                               MAV_TYPE_GCS,
                               MAV_AUTOPILOT_INVALID,
                               0, 0, 0);
    self.send_message(message);
}

bool MAVLinkSystem::send_message(const mavlink_message_t &message)
{
    if (_communication_locked) {
        return false;
    }

#if MESSAGE_DEBUGGING==1
    LogDebug() << "Sending msg " << size_t(message.msgid);
#endif
    return _parent.send_message(message);
}

void MAVLinkSystem::request_autopilot_version()
{
    if (_uuid_initialized) {
        // Already initialized, we can exit.
        return;
    }

    if (!_autopilot_version_pending && _uuid_retries >= 3) {
        // We give up getting a UUID and use the system ID.

        LogWarn() << "No UUID received, using system ID instead.";
        _uuid = _system_id;
        _uuid_initialized = true;
        set_connected();
        return;
    }

    _autopilot_version_pending = true;

    // We don't care about an answer, we mostly care about receiving AUTOPILOT_VERSION.
    MAVLinkCommands::CommandLong command {};

    command.command = MAV_CMD_REQUEST_AUTOPILOT_CAPABILITIES;
    command.params.param1 = 1.0f;
    command.target_component_id = get_autopilot_id();

    send_command_async(command, nullptr);
    ++_uuid_retries;

    // We set a timeout to stay "pending" for half a second. This way, we don't give up too
    // early e.g. because multiple components send heartbeats and we receive them all at once
    // and run out of retries.

    // We create a temp reference, so we don't need to capture `this`.
    auto &pending_tmp = _autopilot_version_pending;
    register_timeout_handler(
    [&pending_tmp]() {
        pending_tmp = false;
    },
    0.5,
    &_autopilot_version_timed_out_cookie);
}

void MAVLinkSystem::set_connected()
{
    bool enable_needed = false;
    {
        std::lock_guard<std::mutex> lock(_connection_mutex);

        if (!_connected && _uuid_initialized) {

            LogDebug() << "Found " << _components.size() << " component(s).";

            LogDebug() << "Discovered " << _uuid;
            _parent.notify_on_discover(_uuid);
            _connected = true;

            register_timeout_handler(std::bind(&MAVLinkSystem::heartbeats_timed_out, this),
                                     _HEARTBEAT_TIMEOUT_S,
                                     &_heartbeat_timeout_cookie);
            enable_needed = true;

        } else if (_connected) {
            refresh_timeout_handler(_heartbeat_timeout_cookie);
        }
        // If not yet connected there is nothing to do/
    }
    if (enable_needed) {
        std::lock_guard<std::mutex> lock(_plugin_impls_mutex);
        for (auto plugin_impl : _plugin_impls) {
            plugin_impl->enable();
        }
    }
}

void MAVLinkSystem::set_disconnected()
{
    {
        std::lock_guard<std::mutex> lock(_connection_mutex);

        // This might not be needed because this is probably called from the triggered
        // timeout anyway but it should also do no harm.
        //unregister_timeout_handler(_heartbeat_timeout_cookie);
        //_heartbeat_timeout_cookie = nullptr;

        _connected = false;
        _parent.notify_on_timeout(_uuid);
    }

    {
        std::lock_guard<std::mutex> lock(_plugin_impls_mutex);
        for (auto plugin_impl : _plugin_impls) {
            plugin_impl->disable();
        }
    }
}

uint64_t MAVLinkSystem::get_uuid() const
{
    // We want to support UUIDs if the autopilot tells us.
    return _uuid;
}

uint8_t MAVLinkSystem::get_system_id() const
{
    return _system_id;
}

void MAVLinkSystem::set_system_id(uint8_t system_id)
{
    _system_id = system_id;
}

void MAVLinkSystem::set_param_float_async(const std::string &name, float value, success_t callback)
{
    MAVLinkParameters::ParamValue param_value;
    param_value.set_float(value);
    _params.set_param_async(name, param_value, callback);
}

void MAVLinkSystem::set_param_int_async(const std::string &name, int32_t value, success_t callback)
{
    MAVLinkParameters::ParamValue param_value;
    param_value.set_int32(value);
    _params.set_param_async(name, param_value, callback);
}

void MAVLinkSystem::set_param_ext_float_async(const std::string &name, float value,
                                              success_t callback)
{
    MAVLinkParameters::ParamValue param_value;
    param_value.set_float(value);
    _params.set_param_async(name, param_value, callback, true);
}

void MAVLinkSystem::set_param_ext_int_async(const std::string &name, int32_t value,
                                            success_t callback)
{
    MAVLinkParameters::ParamValue param_value;
    param_value.set_int32(value);
    _params.set_param_async(name, param_value, callback, true);
}

void MAVLinkSystem::get_param_float_async(const std::string &name,
                                          get_param_float_callback_t callback)
{
    _params.get_param_async(name, std::bind(&MAVLinkSystem::receive_float_param, _1, _2,
                                            callback));
}

<<<<<<< HEAD
void MAVLinkSystem::set_param_async(const std::string &name,
                                    MAVLinkParameters::ParamValue value,
                                    success_t callback,
                                    bool extended)
{
    _params.set_param_async(name, value, callback, extended);
}

void MAVLinkSystem::get_param_async(const std::string &name, get_param_callback_t callback,
                                    bool extended)
{
    _params.get_param_async(name, callback, extended);
}

MAVLinkCommands::Result MAVLinkSystem::set_flight_mode(FlightMode system_mode)
=======
MAVLinkCommands::Result
MAVLinkSystem::make_command_flight_mode(FlightMode flight_mode,
                                        uint8_t component_id,
                                        MAVLinkCommands::CommandLong &command)
>>>>>>> 8dcdc118
{
    const uint8_t flag_safety_armed = is_armed() ? MAV_MODE_FLAG_SAFETY_ARMED : 0;
    const uint8_t flag_hitl_enabled = _hitl_enabled ? MAV_MODE_FLAG_HIL_ENABLED : 0;

    const uint8_t mode = MAV_MODE_FLAG_CUSTOM_MODE_ENABLED
                         | flag_safety_armed
                         | flag_hitl_enabled;

    // Note: the safety flag is not needed in future versions of the PX4 Firmware
    //       but want to be rather safe than sorry.
    uint8_t custom_mode = px4::PX4_CUSTOM_MAIN_MODE_AUTO;
    uint8_t custom_sub_mode = 0;

    switch (flight_mode) {
        case FlightMode::HOLD:
            custom_sub_mode = px4::PX4_CUSTOM_SUB_MODE_AUTO_LOITER;
            break;
        case FlightMode::RETURN_TO_LAUNCH:
            custom_sub_mode = px4::PX4_CUSTOM_SUB_MODE_AUTO_RTL;
            break;
        case FlightMode::TAKEOFF:
            custom_sub_mode = px4::PX4_CUSTOM_SUB_MODE_AUTO_TAKEOFF;
            break;
        case FlightMode::LAND:
            custom_sub_mode = px4::PX4_CUSTOM_SUB_MODE_AUTO_LAND;
            break;
        case FlightMode::MISSION:
            custom_sub_mode = px4::PX4_CUSTOM_SUB_MODE_AUTO_MISSION;
            break;
        case FlightMode::FOLLOW_ME:
            custom_sub_mode = px4::PX4_CUSTOM_SUB_MODE_AUTO_FOLLOW_TARGET;
            break;
        case FlightMode::OFFBOARD:
            custom_mode = px4::PX4_CUSTOM_MAIN_MODE_OFFBOARD;
            break;
        default :
            LogErr() << "Unknown Flight mode.";
            return MAVLinkCommands::Result::UNKNOWN_ERROR;

    }

    command = MAVLinkCommands::CommandLong(); // wipe off caller's data, if any.

    command.command = MAV_CMD_DO_SET_MODE;
    command.params.param1 = float(mode);
    command.params.param2 = float(custom_mode);
    command.params.param3 = float(custom_sub_mode);
    command.target_component_id = component_id;

    return MAVLinkCommands::Result::SUCCESS;
}

MAVLinkCommands::Result MAVLinkSystem::set_flight_mode(FlightMode system_mode,
                                                       uint8_t component_id)
{
    MAVLinkCommands::CommandLong command {};

    auto result = make_command_flight_mode(system_mode, component_id, command);
    if (result != MAVLinkCommands::Result::SUCCESS) {
        return result;
    }

    return send_command(command);
}

void MAVLinkSystem::set_flight_mode_async(FlightMode system_mode,
                                          command_result_callback_t callback,
                                          uint8_t component_id)
{
    MAVLinkCommands::CommandLong command {};

    auto result = make_command_flight_mode(system_mode, component_id, command);
    if (result != MAVLinkCommands::Result::SUCCESS) {
        if (callback) {
            callback(MAVLinkCommands::Result::UNKNOWN_ERROR, NAN);
        }
        return;
    }

    send_command_async(command, callback);
}

void MAVLinkSystem::get_param_int_async(const std::string &name,
                                        get_param_int_callback_t callback)
{
    _params.get_param_async(name, std::bind(&MAVLinkSystem::receive_int_param, _1, _2,
                                            callback));
}

void MAVLinkSystem::get_param_ext_float_async(const std::string &name,
                                              get_param_float_callback_t callback)
{
    _params.get_param_async(name, std::bind(&MAVLinkSystem::receive_float_param, _1, _2,
                                            callback), true);
}

void MAVLinkSystem::get_param_ext_int_async(const std::string &name,
                                            get_param_int_callback_t callback)
{
    _params.get_param_async(name, std::bind(&MAVLinkSystem::receive_int_param, _1, _2,
                                            callback), true);
}

void MAVLinkSystem::receive_float_param(bool success, MAVLinkParameters::ParamValue value,
                                        get_param_float_callback_t callback)
{
    if (callback) {
        callback(success, value.get_float());
    }
}

void MAVLinkSystem::receive_int_param(bool success, MAVLinkParameters::ParamValue value,
                                      get_param_int_callback_t callback)
{
    if (callback) {
        callback(success, value.get_int32());
    }
}

uint8_t MAVLinkSystem::get_autopilot_id() const
{
    for (auto compid : _components)
        if (compid == MAVLinkCommands::DEFAULT_COMPONENT_ID_AUTOPILOT) {
            return compid;
        }
    // FIXME: Not sure what should be returned if autopilot is not found
    return uint8_t(0);
}

std::vector<uint8_t> MAVLinkSystem::get_camera_ids() const
{
    std::vector<uint8_t> camera_ids {};

    for (auto compid : _components)
        if (compid >= MAV_COMP_ID_CAMERA && compid <= MAV_COMP_ID_CAMERA6) {
            camera_ids.push_back(compid);
        }
    return camera_ids;
}

uint8_t MAVLinkSystem::get_gimbal_id() const
{
    for (auto compid : _components)
        if (compid == MAV_COMP_ID_GIMBAL) {
            return compid;
        }
    return uint8_t(0);
}

MAVLinkCommands::Result
MAVLinkSystem::send_command(MAVLinkCommands::CommandLong &command)
{
    if (_system_id == 0 && _components.size() == 0) {
        return MAVLinkCommands::Result::NO_SYSTEM;
    }
    command.target_system_id = get_system_id();
    return _commands.send_command(command);
}

MAVLinkCommands::Result
MAVLinkSystem::send_command(MAVLinkCommands::CommandInt &command)
{
    if (_system_id == 0 && _components.size() == 0) {
        return MAVLinkCommands::Result::NO_SYSTEM;
    }
    command.target_system_id = get_system_id();
    return _commands.send_command(command);
}

void MAVLinkSystem::send_command_async(MAVLinkCommands::CommandLong &command,
                                       command_result_callback_t callback)
{
    if (_system_id == 0 && _components.size() == 0) {
        if (callback) {
            callback(MAVLinkCommands::Result::NO_SYSTEM, NAN);
        }
        return;
    }
    command.target_system_id = get_system_id();

    _commands.queue_command_async(command, callback);
}

void MAVLinkSystem::send_command_async(MAVLinkCommands::CommandInt &command,
                                       command_result_callback_t callback)
{
    if (_system_id == 0 && _components.size() == 0) {
        if (callback) {
            callback(MAVLinkCommands::Result::NO_SYSTEM, NAN);
        }
        return;
    }
    command.target_system_id = get_system_id();

    _commands.queue_command_async(command, callback);
}


MAVLinkCommands::Result
MAVLinkSystem::set_msg_rate(uint16_t message_id,
                            double rate_hz,
                            uint8_t component_id)
{
    MAVLinkCommands::CommandLong command_msg_rate {};

    auto result = make_command_msg_rate(message_id,
                                        rate_hz,
                                        component_id,
                                        command_msg_rate);
    if (result == MAVLinkCommands::Result::SUCCESS) {
        result = send_command(command_msg_rate);
    }

    return result;
}

void MAVLinkSystem::set_msg_rate_async(uint16_t message_id,
                                       double rate_hz,
                                       command_result_callback_t callback,
                                       uint8_t component_id)
{
    MAVLinkCommands::CommandLong command_msg_rate {};

    auto result = make_command_msg_rate(message_id,
                                        rate_hz,
                                        component_id,
                                        command_msg_rate);
    if (result == MAVLinkCommands::Result::SUCCESS) {
        send_command_async(command_msg_rate, callback);
    }
}

MAVLinkCommands::Result
MAVLinkSystem::make_command_msg_rate(uint16_t message_id,
                                     double rate_hz,
                                     uint8_t component_id,
                                     MAVLinkCommands::CommandLong &command)
{
    // If left at -1 it will stop the message stream.
    float interval_us = -1.0f;
    if (rate_hz > 0) {
        interval_us = 1e6f / static_cast<float>(rate_hz);
    } else {
        LogErr() << "Rate(Hz) is invalid: %f" << rate_hz;
        return  MAVLinkCommands::Result::UNKNOWN_ERROR;
    }

    MAVLinkCommands::CommandLong command_msg_rate {};

    command.command = MAV_CMD_SET_MESSAGE_INTERVAL;
    command.params.param1 = float(message_id);
    command.params.param2 = interval_us;
    command.target_component_id = component_id;

    return MAVLinkCommands::Result::SUCCESS;
}

void MAVLinkSystem::register_plugin(PluginImplBase *plugin_impl)
{
    assert(plugin_impl);

    plugin_impl->init();

    {
        std::lock_guard<std::mutex> lock(_plugin_impls_mutex);
        _plugin_impls.push_back(plugin_impl);
    }

    // If we're connected already, let's enable it straightaway.
    if (_connected) {
        plugin_impl->enable();
    }
}

void MAVLinkSystem::unregister_plugin(PluginImplBase *plugin_impl)
{
    assert(plugin_impl);

    plugin_impl->disable();
    plugin_impl->deinit();

    // Remove first, so it won't get enabled/disabled anymore.
    {
        std::lock_guard<std::mutex> lock(_plugin_impls_mutex);
        auto found = std::find(_plugin_impls.begin(), _plugin_impls.end(), plugin_impl);
        if (found != _plugin_impls.end()) {
            _plugin_impls.erase(found);
        }
    }
}

void MAVLinkSystem::lock_communication()
{
    _communication_locked = true;
}

void MAVLinkSystem::unlock_communication()
{
    _communication_locked = false;
}


} // namespace dronecore<|MERGE_RESOLUTION|>--- conflicted
+++ resolved
@@ -554,7 +554,6 @@
                                             callback));
 }
 
-<<<<<<< HEAD
 void MAVLinkSystem::set_param_async(const std::string &name,
                                     MAVLinkParameters::ParamValue value,
                                     success_t callback,
@@ -569,13 +568,10 @@
     _params.get_param_async(name, callback, extended);
 }
 
-MAVLinkCommands::Result MAVLinkSystem::set_flight_mode(FlightMode system_mode)
-=======
 MAVLinkCommands::Result
 MAVLinkSystem::make_command_flight_mode(FlightMode flight_mode,
                                         uint8_t component_id,
                                         MAVLinkCommands::CommandLong &command)
->>>>>>> 8dcdc118
 {
     const uint8_t flag_safety_armed = is_armed() ? MAV_MODE_FLAG_SAFETY_ARMED : 0;
     const uint8_t flag_hitl_enabled = _hitl_enabled ? MAV_MODE_FLAG_HIL_ENABLED : 0;
