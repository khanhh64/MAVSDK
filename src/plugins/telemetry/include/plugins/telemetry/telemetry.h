--- conflicted
+++ resolved
@@ -1420,7 +1420,6 @@
 operator<<(std::ostream& str, Telemetry::ActuatorOutputStatus const& actuator_output_status);
 
 /**
-<<<<<<< HEAD
  * @brief Equal operator to compare two `Telemetry::Odometry` objects.
  *
  * @return `true` if items are equal.
@@ -1433,7 +1432,8 @@
  * @returns A reference to the stream.
  */
 std::ostream& operator<<(std::ostream& str, Telemetry::Odometry const& odometry);
-=======
+
+/**
  * @brief Stream operator to print information about a `Telemetry::FlightMode`.
  *
  * @returns A reference to the stream.
@@ -1446,6 +1446,5 @@
  * @returns A reference to the stream.
  */
 std::ostream& operator<<(std::ostream& str, Telemetry::LandedState const& landed_state);
->>>>>>> 9cea5a41
 
 } // namespace mavsdk